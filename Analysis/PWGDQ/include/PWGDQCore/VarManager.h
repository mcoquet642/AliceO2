// Copyright 2019-2020 CERN and copyright holders of ALICE O2.
// See https://alice-o2.web.cern.ch/copyright for details of the copyright holders.
// All rights not expressly granted are reserved.
//
// This software is distributed under the terms of the GNU General Public
// License v3 (GPL Version 3), copied verbatim in the file "COPYING".
//
// In applying this license CERN does not waive the privileges and immunities
// granted to it by virtue of its status as an Intergovernmental Organization
// or submit itself to any jurisdiction.
//
// Contact: iarsene@cern.ch, i.c.arsene@fys.uio.no
//
// Class to handle analysis variables
//

#ifndef VarManager_H
#define VarManager_H

#include <TObject.h>
#include <TString.h>
#include <Math/Vector4D.h>
#include "Math/Vector3D.h"
#include "Math/GenVector/Boost.h"
#include <TRandom.h>

#include <vector>
#include <map>
#include <cmath>
#include <iostream>

#include "Framework/DataTypes.h"
#include "ReconstructionDataFormats/Track.h"
#include "ReconstructionDataFormats/Vertex.h"
#include "DetectorsVertexing/DCAFitterN.h"
#include "AnalysisCore/TriggerAliases.h"
#include "ReconstructionDataFormats/DCA.h"

#include "Math/SMatrix.h"
#include "ReconstructionDataFormats/TrackFwd.h"
<<<<<<< HEAD
#include "DetectorsVertexing/FwdDCAFitterN.h"
=======
>>>>>>> 8fbc80fd

using std::cout;
using std::endl;
using SMatrix55 = ROOT::Math::SMatrix<double, 5, 5, ROOT::Math::MatRepSym<double, 5>>;
using SMatrix5 = ROOT::Math::SVector<double, 5>;
<<<<<<< HEAD
using Vec3D = ROOT::Math::SVector<double, 3>;
=======
>>>>>>> 8fbc80fd

// TODO: create an array holding these constants for all needed particles or check for a place where these are already defined
static const float fgkElectronMass = 0.000511; // GeV
static const float fgkMuonMass = 0.105;        // GeV

//_________________________________________________________________________
class VarManager : public TObject
{
 public:
  // map the information contained in the objects passed to the Fill functions
  enum ObjTypes {
    // NOTE: Elements containing "Reduced" in their name refer to skimmed data tables
    //       and the ones that don't refer to tables from the Framework data model
    BC = BIT(0),
    Collision = BIT(1),
    CollisionCent = BIT(2),
    CollisionTimestamp = BIT(3),
    ReducedEvent = BIT(4),
    ReducedEventExtended = BIT(5),
    ReducedEventVtxCov = BIT(6),
    Track = BIT(0),
    TrackCov = BIT(1),
    TrackExtra = BIT(2),
    TrackPID = BIT(3),
    TrackDCA = BIT(4),
    TrackSelection = BIT(5),
    ReducedTrack = BIT(6),
    ReducedTrackBarrel = BIT(7),
    ReducedTrackBarrelCov = BIT(8),
    ReducedTrackBarrelPID = BIT(9),
    Muon = BIT(10),
    MuonCov = BIT(11),
    ReducedMuon = BIT(12),
    ReducedMuonExtra = BIT(13),
    ReducedMuonCov = BIT(14),
    Pair = BIT(15)
  };

  enum PairCandidateType {
    // TODO: need to agree on a scheme to incorporate all various hypotheses (e.g. e - mu, jpsi - K+, Jpsi - pipi,...)
    kJpsiToEE = 0, // J/psi        -> e+ e-
    kJpsiToMuMu,   // J/psi        -> mu+ mu-
    kElectronMuon, // Electron - muon correlations
    kNMaxCandidateTypes
  };

 public:
  enum Variables {
    kNothing = -1,
    // Run wise variables
    kRunNo = 0,
    kRunId,
    kNRunWiseVariables,

    // Event wise variables
    kTimestamp,
    kBC,
    kIsPhysicsSelection,
    kIsINT7,
    kIsEMC7,
    kIsINT7inMUON,
    kIsMuonSingleLowPt7,
    kIsMuonSingleHighPt7,
    kIsMuonUnlikeLowPt7,
    kIsMuonLikeLowPt7,
    kIsCUP8,
    kIsCUP9,
    kIsMUP10,
    kIsMUP11,
    kVtxX,
    kVtxY,
    kVtxZ,
    kVtxNcontrib,
    kVtxCovXX,
    kVtxCovXY,
    kVtxCovXZ,
    kVtxCovYY,
    kVtxCovYZ,
    kVtxCovZZ,
    kVtxChi2,
    kCentVZERO,
    kNEventWiseVariables,

    // Basic track/muon/pair wise variables
    kPt,
    kEta,
    kPhi,
    kP,
    kPx,
    kPy,
    kPz,
    kRap,
    kMass,
    kCharge,
    kNBasicTrackVariables,

    // Barrel track variables
    kPin,
    kIsGlobalTrack,
    kIsGlobalTrackSDD,
    kIsITSrefit,
    kIsSPDany,
    kIsSPDfirst,
    kIsSPDboth,
    kITSncls,
    kITSchi2,
    kITSlayerHit,
    kIsTPCrefit,
    kTPCncls,
    kTPCnclsCR,
    kTPCchi2,
    kTPCsignal,
    kTPCsignalRandomized,
    kTPCsignalRandomizedDelta,
    kTRDsignal,
    kTRDPattern,
    kTOFbeta,
    kTrackLength,
    kTrackDCAxy,
    kTrackDCAz,
    kIsGoldenChi2,
    kTrackCYY,
    kTrackCZZ,
    kTrackCSnpSnp,
    kTrackCTglTgl,
    kTrackC1Pt21Pt2,
    kTPCnSigmaEl,
    kTPCnSigmaElRandomized,
    kTPCnSigmaElRandomizedDelta,
    kTPCnSigmaMu,
    kTPCnSigmaPi,
    kTPCnSigmaPiRandomized,
    kTPCnSigmaPiRandomizedDelta,
    kTPCnSigmaKa,
    kTPCnSigmaPr,
    kTPCnSigmaPrRandomized,
    kTPCnSigmaPrRandomizedDelta,
    kTOFnSigmaEl,
    kTOFnSigmaMu,
    kTOFnSigmaPi,
    kTOFnSigmaKa,
    kTOFnSigmaPr,
    kNBarrelTrackVariables,

    // Muon track variables
    kMuonNClusters,
    kMuonPDca,
    kMuonRAtAbsorberEnd,
    kMuonChi2,
    kMuonChi2MatchMCHMID,
    kMuonChi2MatchMCHMFT,
    kMuonMatchScoreMCHMFT,
    kMuonCXX,
    kMuonCYY,
    kMuonCPhiPhi,
    kMuonCTglTgl,
    kMuonC1Pt21Pt2,
    kNMuonTrackVariables,

    // Pair variables
    kCandidateId,
    kPairType,
    kVertexingLxy,
    kVertexingLxyErr,
    kVertexingLxyz,
    kVertexingLxyzErr,
    kVertexingLz,
    kVertexingLzErr,
    kVertexingTauxy,
    kVertexingTauxyErr,
    kVertexingTauz,
    kVertexingTauzErr,
    kVertexingProcCode,
    kVertexingChi2PCA,
    kCosThetaHE,
    kNPairVariables,

    // Candidate-track correlation variables
    kPairMass,
    kPairPt,
    kPairEta,
    kPairPhi,
    kDeltaEta,
    kDeltaPhi,
    kDeltaPhiSym,
    kNCorrelationVariables,

    kNVars
  }; // end of Variables enumeration

  static TString fgVariableNames[kNVars]; // variable names
  static TString fgVariableUnits[kNVars]; // variable units
  static void SetDefaultVarNames();

  static void SetUseVariable(int var)
  {
    if (var >= 0 && var < kNVars) {
      fgUsedVars[var] = kTRUE;
    }
    SetVariableDependencies();
  }
  static void SetUseVars(const bool* usedVars)
  {
    for (int i = 0; i < kNVars; ++i) {
      if (usedVars[i]) {
        fgUsedVars[i] = true; // overwrite only the variables that are being used since there are more channels to modify the used variables array, independently
      }
    }
    SetVariableDependencies();
  }
  static void SetUseVars(const std::vector<int> usedVars)
  {
    for (auto& var : usedVars) {
      fgUsedVars[var] = true;
    }
  }
  static bool GetUsedVar(int var)
  {
    if (var >= 0 && var < kNVars) {
      return fgUsedVars[var];
    }
    return false;
  }

  static void SetRunNumbers(int n, int* runs);
  static void SetRunNumbers(std::vector<int> runs);
  static int GetNRuns()
  {
    return fgRunMap.size();
  }
  static TString GetRunStr()
  {
    return fgRunStr;
  }

  // Setup the 2 prong DCAFitterN
  static void SetupTwoProngDCAFitter(float magField, bool propagateToPCA, float maxR, float maxDZIni, float minParamChange, float minRelChi2Change, bool useAbsDCA)
  {
    fgFitterTwoProng.setBz(magField);
    fgFitterTwoProng.setPropagateToPCA(propagateToPCA);
    fgFitterTwoProng.setMaxR(maxR);
    fgFitterTwoProng.setMaxDZIni(maxDZIni);
    fgFitterTwoProng.setMinParamChange(minParamChange);
    fgFitterTwoProng.setMinRelChi2Change(minRelChi2Change);
    fgFitterTwoProng.setUseAbsDCA(useAbsDCA);
  }

    // Setup the 2 prong DCAFitterN
  static void SetupTwoProngFwdDCAFitter(float magField, bool propagateToPCA, float maxR, float minParamChange, float minRelChi2Change, bool useAbsDCA)
  {
    FwdfgFitterTwoProng.setBz(magField);
    FwdfgFitterTwoProng.setPropagateToPCA(propagateToPCA);
    FwdfgFitterTwoProng.setMaxR(maxR);
    FwdfgFitterTwoProng.setMinParamChange(minParamChange);
    FwdfgFitterTwoProng.setMinRelChi2Change(minRelChi2Change);
    FwdfgFitterTwoProng.setUseAbsDCA(useAbsDCA);
  }


  template <uint32_t fillMap, typename T>
  static void FillEvent(T const& event, float* values = nullptr);
  template <uint32_t fillMap, typename T>
  static void FillTrack(T const& track, float* values = nullptr);
  template <typename T1, typename T2>
  static void FillPair(T1 const& t1, T2 const& t2, float* values = nullptr, PairCandidateType pairType = kJpsiToEE);
<<<<<<< HEAD
  template <int pairType, typename C, typename T>
  static void FillPairVertexing(C const& collision, T const& t1, T const& t2, float* values = nullptr);
//  template <uint32_t fillMap, typename C, typename T>
//  static void FillPairVertexing(C const& collision, T const& t1, T const& t2, float* values = nullptr, PairCandidateType pairType = kJpsiToEE);
=======
  template <uint32_t fillMap, typename C, typename T>
  static void FillPairVertexing(C const& collision, T const& t1, T const& t2, float* values = nullptr, PairCandidateType pairType = kJpsiToEE);
>>>>>>> 8fbc80fd
  template <typename T1, typename T2>
  static void FillDileptonHadron(T1 const& dilepton, T2 const& hadron, float* values = nullptr, float hadronMass = 0.0f);

 public:
  VarManager();
  ~VarManager() override;

  static float fgValues[kNVars]; // array holding all variables computed during analysis
  static void ResetValues(int startValue = 0, int endValue = kNVars, float* values = nullptr);

 private:
  static bool fgUsedVars[kNVars];        // holds flags for when the corresponding variable is needed (e.g., in the histogram manager, in cuts, mixing handler, etc.)
  static void SetVariableDependencies(); // toggle those variables on which other used variables might depend

  static std::map<int, int> fgRunMap; // map of runs to be used in histogram axes
  static TString fgRunStr;            // semi-colon separated list of runs, to be used for histogram axis labels

  static void FillEventDerived(float* values = nullptr);
  static void FillTrackDerived(float* values = nullptr);

  template <typename T, typename U, typename V>
  static auto getRotatedCovMatrixXX(const T& matrix, U phi, V theta);

  static o2::vertexing::DCAFitterN<2> fgFitterTwoProng;
  static o2::vertexing::FwdDCAFitterN<2> FwdfgFitterTwoProng;

  VarManager& operator=(const VarManager& c);
  VarManager(const VarManager& c);

  ClassDef(VarManager, 1)
};

template <typename T, typename U, typename V>
auto VarManager::getRotatedCovMatrixXX(const T& matrix, U phi, V theta)
{
  auto cp = std::cos(phi);
  auto sp = std::sin(phi);
  auto ct = std::cos(theta);
  auto st = std::sin(theta);
  return matrix[0] * cp * cp * ct * ct        // covXX
         + matrix[1] * 2. * cp * sp * ct * ct // covXY
         + matrix[2] * sp * sp * ct * ct      // covYY
         + matrix[3] * 2. * cp * ct * st      // covXZ
         + matrix[4] * 2. * sp * ct * st      // covYZ
         + matrix[5] * st * st;               // covZZ
}

template <uint32_t fillMap, typename T>
void VarManager::FillEvent(T const& event, float* values)
{
  if (!values) {
    values = fgValues;
  }

  if constexpr ((fillMap & BC) > 0) {
    values[kRunNo] = event.bc().runNumber(); // accessed via Collisions table
    values[kBC] = event.bc().globalBC();
  }

  if constexpr ((fillMap & CollisionTimestamp) > 0) {
    values[kTimestamp] = event.timestamp();
  }

  if constexpr ((fillMap & Collision) > 0) {
    if (fgUsedVars[kIsINT7]) {
      values[kIsINT7] = (event.alias()[kINT7] > 0);
    }
    if (fgUsedVars[kIsEMC7]) {
      values[kIsEMC7] = (event.alias()[kEMC7] > 0);
    }
    if (fgUsedVars[kIsINT7inMUON]) {
      values[kIsINT7inMUON] = (event.alias()[kINT7inMUON] > 0);
    }
    if (fgUsedVars[kIsMuonSingleLowPt7]) {
      values[kIsMuonSingleLowPt7] = (event.alias()[kMuonSingleLowPt7] > 0);
    }
    if (fgUsedVars[kIsMuonSingleHighPt7]) {
      values[kIsMuonSingleHighPt7] = (event.alias()[kMuonSingleHighPt7] > 0);
    }
    if (fgUsedVars[kIsMuonUnlikeLowPt7]) {
      values[kIsMuonUnlikeLowPt7] = (event.alias()[kMuonUnlikeLowPt7] > 0);
    }
    if (fgUsedVars[kIsMuonLikeLowPt7]) {
      values[kIsMuonLikeLowPt7] = (event.alias()[kMuonLikeLowPt7] > 0);
    }
    if (fgUsedVars[kIsCUP8]) {
      values[kIsCUP8] = (event.alias()[kCUP8] > 0);
    }
    if (fgUsedVars[kIsCUP9]) {
      values[kIsCUP9] = (event.alias()[kCUP9] > 0);
    }
    if (fgUsedVars[kIsMUP10]) {
      values[kIsMUP10] = (event.alias()[kMUP10] > 0);
    }
    if (fgUsedVars[kIsMUP11]) {
      values[kIsMUP11] = (event.alias()[kMUP11] > 0);
    }
    values[kVtxX] = event.posX();
    values[kVtxY] = event.posY();
    values[kVtxZ] = event.posZ();
    values[kVtxNcontrib] = event.numContrib();
    values[kVtxCovXX] = event.covXX();
    values[kVtxCovXY] = event.covXY();
    values[kVtxCovXZ] = event.covXZ();
    values[kVtxCovYY] = event.covYY();
    values[kVtxCovYZ] = event.covYZ();
    values[kVtxCovZZ] = event.covZZ();
    values[kVtxChi2] = event.chi2();
  }

  if constexpr ((fillMap & CollisionCent) > 0) {
    values[kCentVZERO] = event.centV0M();
  }

  // TODO: need to add EvSels and Cents tables, etc. in case of the central data model

  if constexpr ((fillMap & ReducedEvent) > 0) {
    values[kRunNo] = event.runNumber();
    values[kVtxX] = event.posX();
    values[kVtxY] = event.posY();
    values[kVtxZ] = event.posZ();
    values[kVtxNcontrib] = event.numContrib();
  }

  if constexpr ((fillMap & ReducedEventExtended) > 0) {
    values[kBC] = event.globalBC();
    values[kTimestamp] = event.timestamp();
    values[kCentVZERO] = event.centV0M();
    if (fgUsedVars[kIsINT7]) {
      values[kIsINT7] = (event.triggerAlias() & (uint32_t(1) << kINT7)) > 0;
    }
    if (fgUsedVars[kIsEMC7]) {
      values[kIsEMC7] = (event.triggerAlias() & (uint32_t(1) << kEMC7)) > 0;
    }
    if (fgUsedVars[kIsINT7inMUON]) {
      values[kIsINT7inMUON] = (event.triggerAlias() & (uint32_t(1) << kINT7inMUON)) > 0;
    }
    if (fgUsedVars[kIsMuonSingleLowPt7]) {
      values[kIsMuonSingleLowPt7] = (event.triggerAlias() & (uint32_t(1) << kMuonSingleLowPt7)) > 0;
    }
    if (fgUsedVars[kIsMuonSingleHighPt7]) {
      values[kIsMuonSingleHighPt7] = (event.triggerAlias() & (uint32_t(1) << kMuonSingleHighPt7)) > 0;
    }
    if (fgUsedVars[kIsMuonUnlikeLowPt7]) {
      values[kIsMuonUnlikeLowPt7] = (event.triggerAlias() & (uint32_t(1) << kMuonUnlikeLowPt7)) > 0;
    }
    if (fgUsedVars[kIsMuonLikeLowPt7]) {
      values[kIsMuonLikeLowPt7] = (event.triggerAlias() & (uint32_t(1) << kMuonLikeLowPt7)) > 0;
    }
    if (fgUsedVars[kIsCUP8]) {
      values[kIsCUP8] = (event.triggerAlias() & (uint32_t(1) << kCUP8)) > 0;
    }
    if (fgUsedVars[kIsCUP9]) {
      values[kIsCUP9] = (event.triggerAlias() & (uint32_t(1) << kCUP9)) > 0;
    }
    if (fgUsedVars[kIsMUP10]) {
      values[kIsMUP10] = (event.triggerAlias() & (uint32_t(1) << kMUP10)) > 0;
    }
    if (fgUsedVars[kIsMUP11]) {
      values[kIsMUP11] = (event.triggerAlias() & (uint32_t(1) << kMUP11)) > 0;
    }
  }

  if constexpr ((fillMap & ReducedEventVtxCov) > 0) {
    values[kVtxCovXX] = event.covXX();
    values[kVtxCovXY] = event.covXY();
    values[kVtxCovXZ] = event.covXZ();
    values[kVtxCovYY] = event.covYY();
    values[kVtxCovYZ] = event.covYZ();
    values[kVtxCovZZ] = event.covZZ();
    values[kVtxChi2] = event.chi2();
  }

  FillEventDerived(values);
}

template <uint32_t fillMap, typename T>
void VarManager::FillTrack(T const& track, float* values)
{
  if (!values) {
    values = fgValues;
  }

  // Quantities based on the basic table (contains just kine information and filter bits)
  if constexpr ((fillMap & Track) > 0 || (fillMap & Muon) > 0 || (fillMap & ReducedTrack) > 0 || (fillMap & ReducedMuon) > 0) {
    values[kPt] = track.pt();
    if (fgUsedVars[kPx]) {
      values[kPx] = track.px();
    }
    if (fgUsedVars[kPy]) {
      values[kPy] = track.py();
    }
    if (fgUsedVars[kPz]) {
      values[kPz] = track.pz();
    }
    values[kEta] = track.eta();
    values[kPhi] = track.phi();
    values[kCharge] = track.sign();

    if constexpr ((fillMap & ReducedTrack) > 0 && !((fillMap & Pair) > 0)) {
      values[kIsGlobalTrack] = track.filteringFlags() & (uint64_t(1) << 0);
      values[kIsGlobalTrackSDD] = track.filteringFlags() & (uint64_t(1) << 1);
    }
  }

  // Quantities based on the barrel tables
  if constexpr ((fillMap & TrackExtra) > 0 || (fillMap & ReducedTrackBarrel) > 0) {
    values[kPin] = track.tpcInnerParam();
    if (fgUsedVars[kIsITSrefit]) {
      values[kIsITSrefit] = (track.flags() & o2::aod::track::ITSrefit) > 0;
    }
    if (fgUsedVars[kIsTPCrefit]) {
      values[kIsTPCrefit] = (track.flags() & o2::aod::track::TPCrefit) > 0;
    }
    if (fgUsedVars[kIsGoldenChi2]) {
      values[kIsGoldenChi2] = (track.flags() & o2::aod::track::GoldenChi2) > 0;
    }
    if (fgUsedVars[kIsSPDfirst]) {
      values[kIsSPDfirst] = (track.itsClusterMap() & uint8_t(1)) > 0;
    }
    if (fgUsedVars[kIsSPDboth]) {
      values[kIsSPDboth] = (track.itsClusterMap() & uint8_t(3)) > 0;
    }
    if (fgUsedVars[kIsSPDany]) {
      values[kIsSPDany] = (track.itsClusterMap() & uint8_t(1)) || (track.itsClusterMap() & uint8_t(2));
    }
    values[kITSchi2] = track.itsChi2NCl();
    values[kTPCncls] = track.tpcNClsFound();
    values[kTPCchi2] = track.tpcChi2NCl();
    values[kTrackLength] = track.length();
    values[kTPCnclsCR] = track.tpcNClsCrossedRows();
    values[kTRDPattern] = track.trdPattern();

    if constexpr ((fillMap & TrackExtra) > 0) {
      if (fgUsedVars[kITSncls]) {
        values[kITSncls] = track.itsNCls(); // dynamic column
      }
    }
    if constexpr ((fillMap & ReducedTrackBarrel) > 0) {
      if (fgUsedVars[kITSncls]) {
        values[kITSncls] = 0.0;
        for (int i = 0; i < 6; ++i) {
          values[kITSncls] += ((track.itsClusterMap() & (1 << i)) ? 1 : 0);
        }
      }
      values[kTrackDCAxy] = track.dcaXY();
      values[kTrackDCAz] = track.dcaZ();
    }
  }

  // Quantities based on the barrel track selection table
  if constexpr ((fillMap & TrackDCA) > 0) {
    values[kTrackDCAxy] = track.dcaXY();
    values[kTrackDCAz] = track.dcaZ();
  }

  // Quantities based on the barrel track selection table
  if constexpr ((fillMap & TrackSelection) > 0) {
    values[kIsGlobalTrack] = track.isGlobalTrack();
    values[kIsGlobalTrackSDD] = track.isGlobalTrackSDD();
  }

  // Quantities based on the barrel covariance tables
  if constexpr ((fillMap & TrackCov) > 0 || (fillMap & ReducedTrackBarrelCov) > 0) {
    values[kTrackCYY] = track.cYY();
    values[kTrackCZZ] = track.cZZ();
    values[kTrackCSnpSnp] = track.cSnpSnp();
    values[kTrackCTglTgl] = track.cTglTgl();
    values[kTrackC1Pt21Pt2] = track.c1Pt21Pt2();
  }

  // Quantities based on the barrel PID tables
  if constexpr ((fillMap & TrackPID) > 0 || (fillMap & ReducedTrackBarrelPID) > 0) {
    values[kTPCnSigmaEl] = track.tpcNSigmaEl();
    values[kTPCnSigmaMu] = track.tpcNSigmaMu();
    values[kTPCnSigmaPi] = track.tpcNSigmaPi();
    values[kTPCnSigmaKa] = track.tpcNSigmaKa();
    values[kTPCnSigmaPr] = track.tpcNSigmaPr();
    values[kTOFnSigmaEl] = track.tofNSigmaEl();
    values[kTOFnSigmaMu] = track.tofNSigmaMu();
    values[kTOFnSigmaPi] = track.tofNSigmaPi();
    values[kTOFnSigmaKa] = track.tofNSigmaKa();
    values[kTOFnSigmaPr] = track.tofNSigmaPr();
    values[kTPCsignal] = track.tpcSignal();
    values[kTRDsignal] = track.trdSignal();
    values[kTOFbeta] = track.beta();
    if (fgUsedVars[kTPCsignalRandomized] || fgUsedVars[kTPCnSigmaElRandomized] || fgUsedVars[kTPCnSigmaPiRandomized] || fgUsedVars[kTPCnSigmaPrRandomized]) {
      // NOTE: this is needed temporarilly for the study of the impact of TPC pid degradation on the quarkonium triggers in high lumi pp
      //     This study involves a degradation from a dE/dx resolution of 5% to one of 6% (20% worsening)
      //     For this we smear the dE/dx and n-sigmas using a gaus distribution with a width of 3.3%
      //         which is approx the needed amount to get dE/dx to a resolution of 6%
      double randomX = gRandom->Gaus(0.0, 0.033);
      values[kTPCsignalRandomized] = values[kTPCsignal] * (1.0 + randomX);
      values[kTPCsignalRandomizedDelta] = values[kTPCsignal] * randomX;
      values[kTPCnSigmaElRandomized] = values[kTPCnSigmaEl] * (1.0 + randomX);
      values[kTPCnSigmaElRandomizedDelta] = values[kTPCnSigmaEl] * randomX;
      values[kTPCnSigmaPiRandomized] = values[kTPCnSigmaPi] * (1.0 + randomX);
      values[kTPCnSigmaPiRandomizedDelta] = values[kTPCnSigmaPi] * randomX;
      values[kTPCnSigmaPrRandomized] = values[kTPCnSigmaPr] * (1.0 + randomX);
      values[kTPCnSigmaPrRandomizedDelta] = values[kTPCnSigmaPr] * randomX;
    }
  }

  // Quantities based on the muon extra table
  if constexpr ((fillMap & ReducedMuonExtra) > 0 || (fillMap & Muon) > 0) {
    values[kMuonNClusters] = track.nClusters();
    values[kMuonPDca] = track.pDca();
    values[kMuonRAtAbsorberEnd] = track.rAtAbsorberEnd();
    values[kMuonChi2] = track.chi2();
    values[kMuonChi2MatchMCHMID] = track.chi2MatchMCHMID();
    values[kMuonChi2MatchMCHMFT] = track.chi2MatchMCHMFT();
    values[kMuonMatchScoreMCHMFT] = track.matchScoreMCHMFT();
  }
  // Quantities based on the muon covariance table
  if constexpr ((fillMap & ReducedMuonCov) > 0 || (fillMap & MuonCov) > 0) {
    values[kMuonCXX] = track.cXX();
    values[kMuonCYY] = track.cYY();
    values[kMuonCPhiPhi] = track.cPhiPhi();
    values[kMuonCTglTgl] = track.cTglTgl();
    values[kMuonC1Pt21Pt2] = track.c1Pt21Pt2();
  }

  // Quantities based on the pair table(s)
  if constexpr ((fillMap & Pair) > 0) {
    values[kMass] = track.mass();
  }

  // Derived quantities which can be computed based on already filled variables
  FillTrackDerived(values);
}

template <typename T1, typename T2>
void VarManager::FillPair(T1 const& t1, T2 const& t2, float* values, PairCandidateType pairType)
{
  if (!values) {
    values = fgValues;
  }

  float m1 = fgkElectronMass;
  float m2 = fgkElectronMass;
  if (pairType == kJpsiToMuMu) {
    m1 = fgkMuonMass;
    m2 = fgkMuonMass;
  }

  if (pairType == kElectronMuon) {
    m1 = fgkElectronMass;
    m2 = fgkMuonMass;
  }

  ROOT::Math::PtEtaPhiMVector v1(t1.pt(), t1.eta(), t1.phi(), m1);
  ROOT::Math::PtEtaPhiMVector v2(t2.pt(), t2.eta(), t2.phi(), m2);
  ROOT::Math::PtEtaPhiMVector v12 = v1 + v2;
  values[kMass] = v12.M();
  values[kPt] = v12.Pt();
  values[kEta] = v12.Eta();
  values[kPhi] = v12.Phi();
  values[kRap] = -v12.Rapidity();
  // CosTheta Helicity calculation
  ROOT::Math::Boost boostv12{v12.BoostToCM()};
  ROOT::Math::XYZVectorF v1_CM{(boostv12(v1).Vect()).Unit()};
  ROOT::Math::XYZVectorF v2_CM{(boostv12(v2).Vect()).Unit()};
  ROOT::Math::XYZVectorF zaxis{(v12.Vect()).Unit()};

  double cosTheta = 0;
  if (t1.sign() > 0) {
    cosTheta = zaxis.Dot(v1_CM);
  } else {
    cosTheta = zaxis.Dot(v2_CM);
  }
  values[kCosThetaHE] = cosTheta;
}

<<<<<<< HEAD
template <int pairType, typename C, typename T>
void VarManager::FillPairVertexing(C const& collision, T const& t1, T const& t2, float* values)
//template <uint32_t fillMap, typename C, typename T>
//void VarManager::FillPairVertexing(C const& collision, T const& t1, T const& t2, float* values, PairCandidateType pairType)
=======
template <uint32_t fillMap, typename C, typename T>
void VarManager::FillPairVertexing(C const& collision, T const& t1, T const& t2, float* values, PairCandidateType pairType)
>>>>>>> 8fbc80fd
{
  if (!values) {
    values = fgValues;
  }

  int procCode = 0;

  // TODO: use trackUtilities functions to initialize the various matrices to avoid code duplication
  //auto pars1 = getTrackParCov(t1);
  //auto pars2 = getTrackParCov(t2);
<<<<<<< HEAD
  if constexpr (pairType == kJpsiToEE) {
//  if constexpr ((fillMap & ReducedTrack) > 0 || (fillMap & ReducedTrackBarrel) > 0 || (fillMap & ReducedTrackBarrelCov) > 0) {
=======
  if constexpr ((fillMap & ReducedTrack) > 0 || (fillMap & ReducedTrackBarrel) > 0 || (fillMap & ReducedTrackBarrelCov) > 0) {
>>>>>>> 8fbc80fd
    std::array<float, 5> t1pars = {t1.y(), t1.z(), t1.snp(), t1.tgl(), t1.signed1Pt()};
    std::array<float, 15> t1covs = {t1.cYY(), t1.cZY(), t1.cZZ(), t1.cSnpY(), t1.cSnpZ(),
                                    t1.cSnpSnp(), t1.cTglY(), t1.cTglZ(), t1.cTglSnp(), t1.cTglTgl(),
                                    t1.c1PtY(), t1.c1PtZ(), t1.c1PtSnp(), t1.c1PtTgl(), t1.c1Pt21Pt2()};
    o2::track::TrackParCov pars1{t1.x(), t1.alpha(), t1pars, t1covs};
    std::array<float, 5> t2pars = {t2.y(), t2.z(), t2.snp(), t2.tgl(), t2.signed1Pt()};
    std::array<float, 15> t2covs = {t2.cYY(), t2.cZY(), t2.cZZ(), t2.cSnpY(), t2.cSnpZ(),
                                    t2.cSnpSnp(), t2.cTglY(), t2.cTglZ(), t2.cTglSnp(), t2.cTglTgl(),
                                    t2.c1PtY(), t2.c1PtZ(), t2.c1PtSnp(), t2.c1PtTgl(), t2.c1Pt21Pt2()};
    o2::track::TrackParCov pars2{t2.x(), t2.alpha(), t2pars, t2covs};
    procCode = fgFitterTwoProng.process(pars1, pars2);
<<<<<<< HEAD
  } else if constexpr (pairType == kJpsiToMuMu) {
//  }else{
=======
  } else {
    //  if constexpr ((fillMap & ReducedMuon)>0 || (fillMap & ReducedMuonExtra) > 0 || (fillMap & ReducedMuonCov) > 0) {
>>>>>>> 8fbc80fd
    //Initialize track parameters for forward
    double chi21 = t1.chi2();
    double chi22 = t2.chi2();
    SMatrix5 t1pars(t1.x(), t1.y(), t1.phi(), t1.tgl(), t1.signed1Pt());
    std::vector<double> v1{t1.cXX(), t1.cXY(), t1.cYY(), t1.cPhiX(), t1.cPhiY(),
                           t1.cPhiPhi(), t1.cTglX(), t1.cTglY(), t1.cTglPhi(), t1.cTglTgl(),
                           t1.c1PtX(), t1.c1PtY(), t1.c1PtPhi(), t1.c1PtTgl(), t1.c1Pt21Pt2()};
    SMatrix55 t1covs(v1.begin(), v1.end());
    o2::track::TrackParCovFwd pars1{t1.z(), t1pars, t1covs, chi21};
    SMatrix5 t2pars(t2.x(), t2.y(), t2.phi(), t2.tgl(), t2.signed1Pt());
    std::vector<double> v2{t2.cXX(), t2.cXY(), t2.cYY(), t2.cPhiX(), t2.cPhiY(),
                           t2.cPhiPhi(), t2.cTglX(), t2.cTglY(), t2.cTglPhi(), t2.cTglTgl(),
                           t2.c1PtX(), t2.c1PtY(), t2.c1PtPhi(), t2.c1PtTgl(), t2.c1Pt21Pt2()};
    SMatrix55 t2covs(v2.begin(), v2.end());
    o2::track::TrackParCovFwd pars2{t2.z(), t2pars, t2covs, chi22};
<<<<<<< HEAD
    procCode = FwdfgFitterTwoProng.process(pars1, pars2);
    return;
=======
    return;
    //      int procCode = fgForwardFitterTwoProng.process(pars1, pars2);
>>>>>>> 8fbc80fd
  }

  // reconstruct the 2-prong secondary vertex
  values[kVertexingProcCode] = procCode;
  if (procCode == 0) {
    // TODO: set the other variables to appropriate values and return
    values[kVertexingChi2PCA] = -999.;
    values[kVertexingLxy] = -999.;
    values[kVertexingLxyz] = -999.;
    values[kVertexingLz] = -999.;
    values[kVertexingLxyErr] = -999.;
    values[kVertexingLxyzErr] = -999.;
    values[kVertexingLzErr] = -999.;

    values[kVertexingTauxy] = -999.;
    values[kVertexingTauz] = -999.;
    values[kVertexingTauxyErr] = -999.;
    values[kVertexingTauzErr] = -999.;

    return;
  }

  float m1 = fgkElectronMass;
  float m2 = fgkElectronMass;
<<<<<<< HEAD
=======

  //  if (pairType == kJpsiToEE) {
  const auto& secondaryVertex = fgFitterTwoProng.getPCACandidate();
  auto chi2PCA = fgFitterTwoProng.getChi2AtPCACandidate();
  auto covMatrixPCA = fgFitterTwoProng.calcPCACovMatrix().Array();
  auto trackParVar0 = fgFitterTwoProng.getTrack(0);
  auto trackParVar1 = fgFitterTwoProng.getTrack(1);
  auto bz = fgFitterTwoProng.getBz();
  values[kVertexingChi2PCA] = chi2PCA;
  //  }else{
  //Get pca candidate from forward DCA fitter

  //    m1 = fgkMuonMass;
  //    m2 = fgkMuonMass;
  //  }
>>>>>>> 8fbc80fd

  Vec3D secondaryVertex;
  float bz=0;
  std::array<float, 3> pvec0;
  std::array<float, 3> pvec1;

  double *covMatrixPCA;

  o2::dataformats::DCA impactParameter0;
  o2::dataformats::DCA impactParameter1;
  // get track impact parameters
  // This modifies track momenta!
  o2::math_utils::Point3D<float> vtxXYZ(collision.posX(), collision.posY(), collision.posZ());
  std::array<float, 6> vtxCov{collision.covXX(), collision.covXY(), collision.covYY(), collision.covXZ(), collision.covYZ(), collision.covZZ()};
  o2::dataformats::VertexBase primaryVertex = {std::move(vtxXYZ), std::move(vtxCov)};
  //auto primaryVertex = getPrimaryVertex(collision);
  auto covMatrixPV = primaryVertex.getCov();
<<<<<<< HEAD

  if constexpr (pairType == kJpsiToEE) {
	  secondaryVertex = fgFitterTwoProng.getPCACandidate();
	  bz = fgFitterTwoProng.getBz();
	  covMatrixPCA = fgFitterTwoProng.calcPCACovMatrix().Array();
	  auto chi2PCA = fgFitterTwoProng.getChi2AtPCACandidate();
	  auto trackParVar0 = fgFitterTwoProng.getTrack(0);
	  auto trackParVar1 = fgFitterTwoProng.getTrack(1);
	  values[kVertexingChi2PCA] = chi2PCA;
	  trackParVar0.getPxPyPzGlo(pvec0);
	  trackParVar1.getPxPyPzGlo(pvec1);
	  trackParVar0.propagateToDCA(primaryVertex, bz, &impactParameter0);
	  trackParVar1.propagateToDCA(primaryVertex, bz, &impactParameter1);
  }else if constexpr (pairType == kJpsiToMuMu) {
  //Get pca candidate from forward DCA fitter
           m1 = fgkMuonMass;
           m2 = fgkMuonMass;

	  secondaryVertex = FwdfgFitterTwoProng.getPCACandidate();
	  bz = FwdfgFitterTwoProng.getBz();
	  covMatrixPCA = FwdfgFitterTwoProng.calcPCACovMatrix().Array();
	  auto chi2PCA = FwdfgFitterTwoProng.getChi2AtPCACandidate();
	  auto trackParVar0 = FwdfgFitterTwoProng.getTrack(0);
	  auto trackParVar1 = FwdfgFitterTwoProng.getTrack(1);
	  values[kVertexingChi2PCA] = chi2PCA;
	  pvec0[0]=trackParVar0.getPx();
	  pvec0[1]=trackParVar0.getPy();
	  pvec0[2]=trackParVar0.getPz();
	  pvec1[0]=trackParVar1.getPx();
	  pvec1[1]=trackParVar1.getPy();
	  pvec1[2]=trackParVar1.getPz();
  	  trackParVar0.propagateToZlinear(primaryVertex.getZ());
	  trackParVar1.propagateToZlinear(primaryVertex.getZ());
  }


=======
  o2::dataformats::DCA impactParameter0;
  o2::dataformats::DCA impactParameter1;
  trackParVar0.propagateToDCA(primaryVertex, bz, &impactParameter0);
  trackParVar1.propagateToDCA(primaryVertex, bz, &impactParameter1);
>>>>>>> 8fbc80fd

  // get uncertainty of the decay length
  //double phi, theta;
  //getPointDirection(array{collision.posX(), collision.posY(), collision.posZ()}, secondaryVertex, phi, theta);
  double phi = std::atan2(secondaryVertex[1] - collision.posY(), secondaryVertex[0] - collision.posX());
  double theta = std::atan2(secondaryVertex[2] - collision.posZ(),
                            std::sqrt((secondaryVertex[0] - collision.posX()) * (secondaryVertex[0] - collision.posX()) +
                                      (secondaryVertex[1] - collision.posY()) * (secondaryVertex[1] - collision.posY())));

  values[kVertexingLxyzErr] = std::sqrt(getRotatedCovMatrixXX(covMatrixPV, phi, theta) + getRotatedCovMatrixXX(covMatrixPCA, phi, theta));
  values[kVertexingLxyErr] = std::sqrt(getRotatedCovMatrixXX(covMatrixPV, phi, 0.) + getRotatedCovMatrixXX(covMatrixPCA, phi, 0.));
  values[kVertexingLzErr] = std::sqrt(getRotatedCovMatrixXX(covMatrixPV, 0, theta) + getRotatedCovMatrixXX(covMatrixPCA, 0, theta));

  values[kVertexingLxy] = (collision.posX() - secondaryVertex[0]) * (collision.posX() - secondaryVertex[0]) +
                          (collision.posY() - secondaryVertex[1]) * (collision.posY() - secondaryVertex[1]);
  values[kVertexingLz] = (collision.posZ() - secondaryVertex[2]) * (collision.posZ() - secondaryVertex[2]);
  values[kVertexingLxyz] = values[kVertexingLxy] + values[kVertexingLz];
  values[kVertexingLxy] = std::sqrt(values[kVertexingLxy]);
  values[kVertexingLz] = std::sqrt(values[kVertexingLz]);
  values[kVertexingLxyz] = std::sqrt(values[kVertexingLxyz]);

  ROOT::Math::PtEtaPhiMVector v1(t1.pt(), t1.eta(), t1.phi(), m1);
  ROOT::Math::PtEtaPhiMVector v2(t2.pt(), t2.eta(), t2.phi(), m2);
  ROOT::Math::PtEtaPhiMVector v12 = v1 + v2;

  values[kVertexingTauz] = (collision.posZ() - secondaryVertex[2]) * v12.M() / (v12.Pz() * o2::constants::physics::LightSpeedCm2NS);
  values[kVertexingTauxy] = values[kVertexingLxy] * v12.M() / (v12.P() * o2::constants::physics::LightSpeedCm2NS);

  values[kVertexingTauzErr] = values[kVertexingLzErr] * v12.M() / (v12.Pz() * o2::constants::physics::LightSpeedCm2NS);
  values[kVertexingTauxyErr] = values[kVertexingLxyErr] * v12.M() / (v12.P() * o2::constants::physics::LightSpeedCm2NS);
}

template <typename T1, typename T2>
void VarManager::FillDileptonHadron(T1 const& dilepton, T2 const& hadron, float* values, float hadronMass)
{
  if (!values) {
    values = fgValues;
  }

  if (fgUsedVars[kPairMass] || fgUsedVars[kPairPt] || fgUsedVars[kPairEta] || fgUsedVars[kPairPhi]) {
    ROOT::Math::PtEtaPhiMVector v1(dilepton.pt(), dilepton.eta(), dilepton.phi(), dilepton.mass());
    ROOT::Math::PtEtaPhiMVector v2(hadron.pt(), hadron.eta(), hadron.phi(), hadronMass);
    ROOT::Math::PtEtaPhiMVector v12 = v1 + v2;
    values[kPairMass] = v12.M();
    values[kPairPt] = v12.Pt();
    values[kPairEta] = v12.Eta();
    values[kPairPhi] = v12.Phi();
  }
  if (fgUsedVars[kDeltaPhi]) {
    double delta = dilepton.phi() - hadron.phi();
    if (delta > 3.0 / 2.0 * M_PI) {
      delta -= 2.0 * M_PI;
    }
    if (delta < -0.5 * M_PI) {
      delta += 2.0 * M_PI;
    }
    values[kDeltaPhi] = delta;
  }
  if (fgUsedVars[kDeltaPhiSym]) {
    double delta = std::abs(dilepton.phi() - hadron.phi());
    if (delta > M_PI) {
      delta = 2 * M_PI - delta;
    }
    values[kDeltaPhiSym] = delta;
  }
  if (fgUsedVars[kDeltaEta]) {
    values[kDeltaEta] = dilepton.eta() - hadron.eta();
  }
}
#endif<|MERGE_RESOLUTION|>--- conflicted
+++ resolved
@@ -38,19 +38,13 @@
 
 #include "Math/SMatrix.h"
 #include "ReconstructionDataFormats/TrackFwd.h"
-<<<<<<< HEAD
 #include "DetectorsVertexing/FwdDCAFitterN.h"
-=======
->>>>>>> 8fbc80fd
 
 using std::cout;
 using std::endl;
 using SMatrix55 = ROOT::Math::SMatrix<double, 5, 5, ROOT::Math::MatRepSym<double, 5>>;
 using SMatrix5 = ROOT::Math::SVector<double, 5>;
-<<<<<<< HEAD
 using Vec3D = ROOT::Math::SVector<double, 3>;
-=======
->>>>>>> 8fbc80fd
 
 // TODO: create an array holding these constants for all needed particles or check for a place where these are already defined
 static const float fgkElectronMass = 0.000511; // GeV
@@ -316,15 +310,8 @@
   static void FillTrack(T const& track, float* values = nullptr);
   template <typename T1, typename T2>
   static void FillPair(T1 const& t1, T2 const& t2, float* values = nullptr, PairCandidateType pairType = kJpsiToEE);
-<<<<<<< HEAD
   template <int pairType, typename C, typename T>
   static void FillPairVertexing(C const& collision, T const& t1, T const& t2, float* values = nullptr);
-//  template <uint32_t fillMap, typename C, typename T>
-//  static void FillPairVertexing(C const& collision, T const& t1, T const& t2, float* values = nullptr, PairCandidateType pairType = kJpsiToEE);
-=======
-  template <uint32_t fillMap, typename C, typename T>
-  static void FillPairVertexing(C const& collision, T const& t1, T const& t2, float* values = nullptr, PairCandidateType pairType = kJpsiToEE);
->>>>>>> 8fbc80fd
   template <typename T1, typename T2>
   static void FillDileptonHadron(T1 const& dilepton, T2 const& hadron, float* values = nullptr, float hadronMass = 0.0f);
 
@@ -698,15 +685,8 @@
   values[kCosThetaHE] = cosTheta;
 }
 
-<<<<<<< HEAD
 template <int pairType, typename C, typename T>
 void VarManager::FillPairVertexing(C const& collision, T const& t1, T const& t2, float* values)
-//template <uint32_t fillMap, typename C, typename T>
-//void VarManager::FillPairVertexing(C const& collision, T const& t1, T const& t2, float* values, PairCandidateType pairType)
-=======
-template <uint32_t fillMap, typename C, typename T>
-void VarManager::FillPairVertexing(C const& collision, T const& t1, T const& t2, float* values, PairCandidateType pairType)
->>>>>>> 8fbc80fd
 {
   if (!values) {
     values = fgValues;
@@ -717,12 +697,7 @@
   // TODO: use trackUtilities functions to initialize the various matrices to avoid code duplication
   //auto pars1 = getTrackParCov(t1);
   //auto pars2 = getTrackParCov(t2);
-<<<<<<< HEAD
   if constexpr (pairType == kJpsiToEE) {
-//  if constexpr ((fillMap & ReducedTrack) > 0 || (fillMap & ReducedTrackBarrel) > 0 || (fillMap & ReducedTrackBarrelCov) > 0) {
-=======
-  if constexpr ((fillMap & ReducedTrack) > 0 || (fillMap & ReducedTrackBarrel) > 0 || (fillMap & ReducedTrackBarrelCov) > 0) {
->>>>>>> 8fbc80fd
     std::array<float, 5> t1pars = {t1.y(), t1.z(), t1.snp(), t1.tgl(), t1.signed1Pt()};
     std::array<float, 15> t1covs = {t1.cYY(), t1.cZY(), t1.cZZ(), t1.cSnpY(), t1.cSnpZ(),
                                     t1.cSnpSnp(), t1.cTglY(), t1.cTglZ(), t1.cTglSnp(), t1.cTglTgl(),
@@ -734,13 +709,7 @@
                                     t2.c1PtY(), t2.c1PtZ(), t2.c1PtSnp(), t2.c1PtTgl(), t2.c1Pt21Pt2()};
     o2::track::TrackParCov pars2{t2.x(), t2.alpha(), t2pars, t2covs};
     procCode = fgFitterTwoProng.process(pars1, pars2);
-<<<<<<< HEAD
   } else if constexpr (pairType == kJpsiToMuMu) {
-//  }else{
-=======
-  } else {
-    //  if constexpr ((fillMap & ReducedMuon)>0 || (fillMap & ReducedMuonExtra) > 0 || (fillMap & ReducedMuonCov) > 0) {
->>>>>>> 8fbc80fd
     //Initialize track parameters for forward
     double chi21 = t1.chi2();
     double chi22 = t2.chi2();
@@ -756,13 +725,7 @@
                            t2.c1PtX(), t2.c1PtY(), t2.c1PtPhi(), t2.c1PtTgl(), t2.c1Pt21Pt2()};
     SMatrix55 t2covs(v2.begin(), v2.end());
     o2::track::TrackParCovFwd pars2{t2.z(), t2pars, t2covs, chi22};
-<<<<<<< HEAD
     procCode = FwdfgFitterTwoProng.process(pars1, pars2);
-    return;
-=======
-    return;
-    //      int procCode = fgForwardFitterTwoProng.process(pars1, pars2);
->>>>>>> 8fbc80fd
   }
 
   // reconstruct the 2-prong secondary vertex
@@ -787,24 +750,6 @@
 
   float m1 = fgkElectronMass;
   float m2 = fgkElectronMass;
-<<<<<<< HEAD
-=======
-
-  //  if (pairType == kJpsiToEE) {
-  const auto& secondaryVertex = fgFitterTwoProng.getPCACandidate();
-  auto chi2PCA = fgFitterTwoProng.getChi2AtPCACandidate();
-  auto covMatrixPCA = fgFitterTwoProng.calcPCACovMatrix().Array();
-  auto trackParVar0 = fgFitterTwoProng.getTrack(0);
-  auto trackParVar1 = fgFitterTwoProng.getTrack(1);
-  auto bz = fgFitterTwoProng.getBz();
-  values[kVertexingChi2PCA] = chi2PCA;
-  //  }else{
-  //Get pca candidate from forward DCA fitter
-
-  //    m1 = fgkMuonMass;
-  //    m2 = fgkMuonMass;
-  //  }
->>>>>>> 8fbc80fd
 
   Vec3D secondaryVertex;
   float bz=0;
@@ -822,7 +767,6 @@
   o2::dataformats::VertexBase primaryVertex = {std::move(vtxXYZ), std::move(vtxCov)};
   //auto primaryVertex = getPrimaryVertex(collision);
   auto covMatrixPV = primaryVertex.getCov();
-<<<<<<< HEAD
 
   if constexpr (pairType == kJpsiToEE) {
 	  secondaryVertex = fgFitterTwoProng.getPCACandidate();
@@ -859,13 +803,6 @@
   }
 
 
-=======
-  o2::dataformats::DCA impactParameter0;
-  o2::dataformats::DCA impactParameter1;
-  trackParVar0.propagateToDCA(primaryVertex, bz, &impactParameter0);
-  trackParVar1.propagateToDCA(primaryVertex, bz, &impactParameter1);
->>>>>>> 8fbc80fd
-
   // get uncertainty of the decay length
   //double phi, theta;
   //getPointDirection(array{collision.posX(), collision.posY(), collision.posZ()}, secondaryVertex, phi, theta);
